-- STEP 4: Create Users
-- sudo -u postgres psql atlasmnsdb <users.sql
--
-- =================================================================
--          #     #                 #     #
--          ##    #   ####   #####  ##    #  ######   #####
--          # #   #  #    #  #    # # #   #  #          #
--          #  #  #  #    #  #    # #  #  #  #####      #
--          #   # #  #    #  #####  #   # #  #          #
--          #    ##  #    #  #   #  #    ##  #          #
--          #     #   ####   #    # #     #  ######     #
--
--       ---   The NorNet Testbed for Multi-Homed Systems  ---
--                       https://www.nntb.no
-- =================================================================
--
-- High-Performance Connectivity Tracer (HiPerConTracer)
-- Copyright (C) 2015-2019 by Thomas Dreibholz
--
-- This program is free software: you can redistribute it and/or modify
-- it under the terms of the GNU General Public License as published by
-- the Free Software Foundation, either version 3 of the License, or
-- (at your option) any later version.
--
-- This program is distributed in the hope that it will be useful,
-- but WITHOUT ANY WARRANTY; without even the implied warranty of
-- MERCHANTABILITY or FITNESS FOR A PARTICULAR PURPOSE.  See the
-- GNU General Public License for more details.
--
-- You should have received a copy of the GNU General Public License
-- along with this program.  If not, see <http://www.gnu.org/licenses/>.
--
-- Contact: dreibh@simula.no


-- ##########################################################
-- !!! IMPORTANT: Change the passwords before deployment! !!!
-- ##########################################################


<<<<<<< HEAD
REVOKE ALL ON DATABASE atlasmsndb FROM agent;
REVOKE ALL ON ALL TABLES IN SCHEMA public FROM agent;
=======
REVOKE ALL ON DATABASE atlasmnsdb FROM agent;
REVOKE ALL ON Ping FROM agent;
REVOKE ALL ON Traceroute FROM agent;
>>>>>>> 95066f0f
DROP ROLE agent;
CREATE ROLE agent WITH LOGIN ENCRYPTED PASSWORD '!agent!';
GRANT CONNECT ON DATABASE atlasmnsdb TO agent;
GRANT SELECT ON TABLE ExperimentSchedule TO agent;
GRANT UPDATE ON TABLE ExperimentSchedule TO agent;

REVOKE ALL ON DATABASE atlasmnsdb FROM scheduler;
REVOKE ALL ON ALL TABLES IN SCHEMA public FROM scheduler;
DROP ROLE scheduler;
CREATE ROLE scheduler WITH LOGIN ENCRYPTED PASSWORD '!scheduler!';
GRANT CONNECT ON DATABASE atlasmnsdb TO scheduler;
GRANT INSERT ON TABLE ExperimentSchedule TO scheduler;
GRANT SELECT ON TABLE ExperimentSchedule TO scheduler;

REVOKE ALL ON DATABASE atlasmnsdb FROM maintainer;
DROP ROLE maintainer;
CREATE ROLE maintainer WITH LOGIN ENCRYPTED PASSWORD '!maintainer!';
GRANT CONNECT ON DATABASE atlasmnsdb TO maintainer;
GRANT ALL PRIVILEGES ON ALL TABLES IN SCHEMA public TO maintainer;<|MERGE_RESOLUTION|>--- conflicted
+++ resolved
@@ -38,14 +38,8 @@
 -- ##########################################################
 
 
-<<<<<<< HEAD
-REVOKE ALL ON DATABASE atlasmsndb FROM agent;
+REVOKE ALL ON DATABASE atlasmnsdb FROM agent;
 REVOKE ALL ON ALL TABLES IN SCHEMA public FROM agent;
-=======
-REVOKE ALL ON DATABASE atlasmnsdb FROM agent;
-REVOKE ALL ON Ping FROM agent;
-REVOKE ALL ON Traceroute FROM agent;
->>>>>>> 95066f0f
 DROP ROLE agent;
 CREATE ROLE agent WITH LOGIN ENCRYPTED PASSWORD '!agent!';
 GRANT CONNECT ON DATABASE atlasmnsdb TO agent;
